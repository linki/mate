--- conflicted
+++ resolved
@@ -17,21 +17,12 @@
 // Implementations provide access to AWS Route53 API's
 // required calls.
 type AWSClient interface {
-<<<<<<< HEAD
-	ListRecordSets(zoneID string) ([]*route53.ResourceRecordSet, error)
-	ChangeRecordSets(upsert, del, create []*route53.ResourceRecordSet, zoneID string) error
-	MapEndpoints(endpoints []*pkg.Endpoint) ([]*route53.ResourceRecordSet, error)
-	RecordMap(records []*route53.ResourceRecordSet) map[string]string
-	GetGroupID() string
-	GetHostedZones() (map[string]string, error)
-=======
 	ListRecordSets() ([]*route53.ResourceRecordSet, error)
 	ChangeRecordSets(upsert, del, create []*route53.ResourceRecordSet) error
 	EndpointsToAlias(endpoints []*pkg.Endpoint) ([]*route53.ResourceRecordSet, error)
 	RecordInfo(records []*route53.ResourceRecordSet) map[string]*pkg.RecordInfo
 	GetGroupID() string
 	GetAssignedTXTRecordObject(record *route53.ResourceRecordSet) *route53.ResourceRecordSet
->>>>>>> 8ddac372
 }
 
 type awsClient struct {
@@ -39,17 +30,22 @@
 }
 
 func init() {
+	kingpin.Flag("aws-hosted-zone", "The hosted zone name for the AWS consumer (required with AWS).").StringVar(&params.awsHostedZone)
 	kingpin.Flag("aws-record-group-id", "Identifier to filter the mate records ").StringVar(&params.awsGroupID)
 }
 
 // NewAWSRoute53 reates a Consumer instance to sync and process DNS
 // entries in AWS Route53.
 func NewAWSRoute53() (Consumer, error) {
+	if params.awsHostedZone == "" {
+		return nil, errors.New("please provide --aws-hosted-zone")
+	}
 	if params.awsGroupID == "" {
 		return nil, errors.New("please provide --aws-record-group-id")
 	}
 	return withClient(awsclient.New(awsclient.Options{
-		GroupID: params.awsGroupID,
+		HostedZone: params.awsHostedZone,
+		GroupID:    params.awsGroupID,
 	})), nil
 }
 
@@ -58,56 +54,19 @@
 }
 
 func (a *awsClient) Sync(endpoints []*pkg.Endpoint) error {
-<<<<<<< HEAD
-	next, err := a.client.MapEndpoints(endpoints)
-=======
 	existingRecords, err := a.client.ListRecordSets()
->>>>>>> 8ddac372
 	if err != nil {
 		return err
 	}
 
-<<<<<<< HEAD
-	isProcessed := make([]bool, len(next), len(next)) //indicates whether the record was already processed
-
-	hostedZonesMap, err := a.client.GetHostedZones()
-
-=======
 	recordInfoMap := a.client.RecordInfo(existingRecords)
 	newAliasRecords, err := a.client.EndpointsToAlias(endpoints)
->>>>>>> 8ddac372
 	if err != nil {
 		return err
 	}
 
-	for zoneName, zoneID := range hostedZonesMap {
-		records, err := a.client.ListRecordSets(zoneID)
-		if err != nil {
-			return err
-		}
+	var upsert, del []*route53.ResourceRecordSet
 
-<<<<<<< HEAD
-		recordMap := a.client.RecordMap(records)
-
-		var upsert, del []*route53.ResourceRecordSet
-
-		for i, endpoint := range next {
-			groupID, exist := recordMap[aws.StringValue(endpoint.Name)]
-
-			if exist && groupID != a.client.GetGroupID() { //if the record exists, but does not have associated TXT record or TXT record group id is different
-				log.Warnf("Skipping record %s: with a group ID: %s", aws.StringValue(endpoint.Name), groupID)
-				continue
-			}
-
-			if !exist && strings.HasSuffix(aws.StringValue(endpoint.Name), zoneName) && !isProcessed[i] {
-				upsert = append(upsert, endpoint)
-				isProcessed[i] = true
-			}
-			if exist && groupID == a.client.GetGroupID() && !isProcessed[i] { //TODO:ideahitme: fix the  unnecessary upsert
-				upsert = append(upsert, endpoint)
-				isProcessed[i] = true
-			}
-=======
 	//find records to be upserted
 	for _, newAliasRecord := range newAliasRecords {
 		existingRecordInfo, exist := recordInfoMap[aws.StringValue(newAliasRecord.Name)]
@@ -127,33 +86,9 @@
 		if pkg.SanitizeDNSName(existingRecordInfo.Target) != aws.StringValue(newAliasRecord.AliasTarget.DNSName) {
 			newTXTRecord := a.client.GetAssignedTXTRecordObject(newAliasRecord)
 			upsert = append(upsert, newAliasRecord, newTXTRecord)
->>>>>>> 8ddac372
-		}
-
-<<<<<<< HEAD
-		for _, record := range records {
-			groupID := recordMap[aws.StringValue(record.Name)]
-			if groupID == a.client.GetGroupID() {
-				remove := true
-				for _, endpoint := range next {
-					if aws.StringValue(endpoint.Name) == aws.StringValue(record.Name) {
-						remove = false
-					}
-				}
-				if remove {
-					del = append(del, record)
-				}
-			}
-		}
-		if len(upsert) > 0 || len(del) > 0 {
-			err := a.client.ChangeRecordSets(upsert, del, nil, zoneID)
-			if err != nil {
-				return err
-			}
 		}
 	}
 
-=======
 	//find records to be removed
 	for _, existingRecord := range existingRecords {
 		recordInfo := recordInfoMap[aws.StringValue(existingRecord.Name)]
@@ -178,46 +113,21 @@
 
 	log.Infoln("No changes submitted")
 
->>>>>>> 8ddac372
 	return nil
 }
 
 func (a *awsClient) Process(endpoint *pkg.Endpoint) error {
-<<<<<<< HEAD
-	hostedZonesMap, err := a.client.GetHostedZones()
+	aliasRecords, err := a.client.EndpointsToAlias([]*pkg.Endpoint{endpoint})
 	if err != nil {
 		return err
 	}
 
-	create, err := a.client.MapEndpoints([]*pkg.Endpoint{endpoint})
-=======
-	aliasRecords, err := a.client.EndpointsToAlias([]*pkg.Endpoint{endpoint})
->>>>>>> 8ddac372
-	if err != nil {
-		return err
-	}
-
-<<<<<<< HEAD
-	for zoneName, zoneID := range hostedZonesMap {
-		if !strings.HasSuffix(aws.StringValue(create[0].Name), zoneName) { // speicified DNS does not match the hosted zones domain
-			continue
-		}
-		err = a.client.ChangeRecordSets(nil, nil, create, zoneID)
-		if err != nil && strings.Contains(err.Error(), "already exists") {
-			log.Warnf("Record [name=%s] could not be created, another record with same name already exists", endpoint.DNSName)
-			return nil
-		}
-		return err
-=======
 	create := []*route53.ResourceRecordSet{aliasRecords[0], a.client.GetAssignedTXTRecordObject(aliasRecords[0])}
 
 	err = a.client.ChangeRecordSets(nil, nil, create)
 	if err != nil && strings.Contains(err.Error(), "it already exists") {
 		log.Warnf("Record [name=%s] could not be created, another record with same name already exists", endpoint.DNSName)
 		return nil
->>>>>>> 8ddac372
 	}
-
-	log.Infoln("Hosted zone not found. Skipping record: ", endpoint.DNSName)
-	return nil
+	return err
 }