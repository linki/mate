--- conflicted
+++ resolved
@@ -6,20 +6,7 @@
 	"github.com/zalando-incubator/mate/pkg"
 )
 
-<<<<<<< HEAD
-var params struct {
-	domain        string
-	project       string
-	recordGroupID string
-	awsAccountID  string
-	awsRole       string
-	awsHostedZone string
-	awsGroupID    string
-}
-
-=======
 // Consumer interface
->>>>>>> 34a37b4f
 type Consumer interface {
 	Sync([]*pkg.Endpoint) error
 	Consume(<-chan *pkg.Endpoint, chan<- error, <-chan struct{}, *sync.WaitGroup)
