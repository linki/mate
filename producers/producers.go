--- conflicted
+++ resolved
@@ -4,7 +4,6 @@
 	"fmt"
 
 	"github.com/zalando-incubator/mate/interfaces"
-	"github.com/zalando-incubator/mate/producers/null"
 )
 
 func New(name string) (interfaces.Producer, error) {
@@ -14,11 +13,7 @@
 	case "fake":
 		return NewFake()
 	case "null":
-<<<<<<< HEAD
-		return null.NewNull()
-=======
 		return NewNull()
->>>>>>> ac845cb6
 	}
 	return nil, fmt.Errorf("Unknown producer '%s'.", name)
 }