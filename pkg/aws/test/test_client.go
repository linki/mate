--- conflicted
+++ resolved
@@ -10,27 +10,23 @@
 )
 
 type Options struct {
+	HostedZone   string
 	RecordSetTTL int
 	GroupID      string
 }
 
-type Result struct {
+type Client struct {
+	Current    []*route53.ResourceRecordSet
 	LastUpsert []*route53.ResourceRecordSet
 	LastDelete []*route53.ResourceRecordSet
 	LastCreate []*route53.ResourceRecordSet
-}
-
-type Client struct {
-	Current  map[string][]*route53.ResourceRecordSet
-	Output   map[string]Result
-	Zones    map[string]string
-	failNext error
-	Options  Options
+	failNext   error
+	Options    Options
 	*awsclient.Client
 }
 
-func (c *Client) ListRecordSets(zoneID string) ([]*route53.ResourceRecordSet, error) {
-	return c.Current[zoneID], nil
+func (c *Client) ListRecordSets() ([]*route53.ResourceRecordSet, error) {
+	return c.Current, nil
 }
 
 func (c *Client) EndpointsToAlias(endpoints []*pkg.Endpoint) ([]*route53.ResourceRecordSet, error) {
@@ -42,9 +38,6 @@
 	return rset, nil
 }
 
-<<<<<<< HEAD
-func (c *Client) ChangeRecordSets(upsert, del, create []*route53.ResourceRecordSet, zoneID string) error {
-=======
 func (c *Client) endpointToAlias(ep *pkg.Endpoint, canonicalZoneID *string) *route53.ResourceRecordSet {
 	rs := &route53.ResourceRecordSet{
 		Type: aws.String("A"),
@@ -59,18 +52,14 @@
 }
 
 func (c *Client) ChangeRecordSets(upsert, del, create []*route53.ResourceRecordSet) error {
->>>>>>> 8ddac372
 	if err := c.checkFailNext(); err != nil {
 		return err
 	}
-	if c.Output == nil {
-		c.Output = map[string]Result{}
-	}
-	c.Output[zoneID] = Result{
-		LastCreate: create,
-		LastDelete: del,
-		LastUpsert: upsert,
-	}
+
+	c.LastCreate = create
+	c.LastDelete = del
+	c.LastUpsert = upsert
+
 	return nil
 }
 
@@ -81,8 +70,4 @@
 func (c *Client) checkFailNext() (err error) {
 	err, c.failNext = c.failNext, nil
 	return
-}
-
-func (c *Client) GetHostedZones() (map[string]string, error) {
-	return c.Zones, nil
 }